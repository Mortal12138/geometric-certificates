import numpy as np
import torch
import matplotlib.pyplot as plt
from bitstring import BitArray
import polytope as ptope
import matplotlib.patches as patches


##########################################################################
#                                                                        #
#                   NEURAL CONFIG UTILITIES                              #
#                                                                        #
##########################################################################

def config_hamming_distance(config1, config2):
    """ Given two configs (as a list of floattensors, where all elements are
        0.0 or 1.0) computes the hamming distance between them
    """

    hamming_dist = 0
    for comp1, comp2 in zip(config1, config2):
        uneqs = comp1.type(torch.uint8) != comp2.type(torch.uint8)
        hamming_dist += uneqs.sum().numpy()
    return hamming_dist

def string_hamming_distance(str1, str2):
    assert len(str1) == len(str2)
    dist = sum(c1 != c2 for c1, c2 in zip(str1, str2))
    return dist

def hamming_indices(str1, str2):
    assert len(str1) == len(str2)
    # list = [c1 != c2 for c1, c2 in zip(str1, str2)]
    # index = list.index(True)
    indices = [index for index, (c1, c2) in enumerate(zip(str1, str2)) if c1 != c2]

    return indices


def flatten_config(config):
    """ Takes a list of floatTensors where each element is either 1 or 0
        and converts into a string of 1s and 0s.
        Is just a binary representation of the neuron config
    """
    cat_config = torch.cat([_.cpu().type(torch.uint8).detach() for _ in config])
    return ''.join(str(_) for _ in cat_config.numpy())



##############################################################################
#                                                                            #
#                       MATRIX OPERATIONS/ EQUALITY CHECKS                   #
#                                                                            #
##############################################################################

global_tolerance = 1e-4

def comparison_form(A, b, tolerance=global_tolerance):
    """ Given polytope Ax<= b
        Convert each constraint into a_i^Tx <= +-1, 0
        If b_i=0, normalize a_i
        Then sort rows of A lexicographically

    A is a 2d numpy array of shape (m,n)
    b is a 1d numpy array of shape (m)
    """
    m, n = A.shape
    # First scale all constraints to have b = +-1, 0
    b_abs = np.abs(b)
    rows_to_scale = (b_abs > tolerance).astype(int)
    rows_to_normalize = 1 - rows_to_scale
    scale_factor = np.ones(m) - rows_to_scale + b_abs

    b_scaled = (b / scale_factor)
    a_scaled = A / scale_factor[:, None]

    rows_to_scale = 1

    # Only do the row normalization if you have to
    if np.sum(rows_to_normalize) > 0:
        row_norms = np.linalg.norm(a_scaled, axis=1)
        norm_scale_factor = (np.ones(m) - rows_to_normalize +
                             row_norms * rows_to_normalize)
        a_scaled = a_scaled / norm_scale_factor[:, None]


    # Sort scaled version
    sort_indices = np.lexsort(a_scaled.T)
    sorted_a = a_scaled[sort_indices]
    sorted_b = b_scaled[sort_indices]

    return sorted_a, sorted_b


def fuzzy_equal(x, y, tolerance=global_tolerance):
    """ Fuzzy float equality check. Returns true if x,y are within tolerance
        x, y are scalars
    """
    return abs(x - y) < tolerance


def fuzzy_vector_equal(x_vec, y_vec, tolerance=global_tolerance):
    """ Same as above, but for vectors.
        x_vec, y_vec are 1d numpy arrays
     """
    return all(abs(el) < tolerance for el in x_vec - y_vec)


def is_same_hyperplane(a1, b1, a2, b2, tolerance=global_tolerance):
    """ Given two hyperplanes of the form <a1, x> =b1, <a2, x> =b2
        this returns true if the two define the same hyperplane.

        Only works if these two are in 'comparison form'
    """
    # assert that we're in comparison form
    # --- check hyperplane 1 first
    for (a, b) in [(a1, b1), (a2, b2)]:
        if abs(b) < tolerance: # b ~ 0, then ||a|| ~ 1
            assert fuzzy_equal(np.linalg.norm(a), 1, tolerance=tolerance)
        else:
            # otherwise abs(b) ~ 1
            assert fuzzy_equal(abs(b), 1.0, tolerance=tolerance)

    # First check that b1, b2 are either +-1, or 0
    if not fuzzy_equal(abs(b1), abs(b2), tolerance=tolerance):
        return False

    # if b's are zero, then vectors need to be equal up to -1 factor
    if fuzzy_equal(b1, 0, tolerance=tolerance):
        return (fuzzy_vector_equal(a1, a2, tolerance=tolerance) or
                fuzzy_vector_equal(a1, -a2, tolerance=tolerance))


    # if b's are different signs, then a1/b1 ~ a2/b2
    return fuzzy_vector_equal(a1 / b1, a2 / b2, tolerance=tolerance)


def is_same_tight_constraint(a1, b1, a2, b2, tolerance=global_tolerance):
    """ Given tight constraint of the form <a1, x> <=b1, <a2, x> <=b2
        this returns true if the two define the same tight constraint.

        Only works if these two are in 'comparison form'
    """
    # assert that we're in comparison form
    # --- check hyperplane 1 first
    for (a, b) in [(a1, b1), (a2, b2)]:
        if abs(b) < tolerance: # b ~ 0, then ||a|| ~ 1
            assert fuzzy_equal(np.linalg.norm(a), 1, tolerance=tolerance)
        else:
            # otherwise abs(b) ~ 1
            assert fuzzy_equal(abs(b), 1.0, tolerance=tolerance)

    # First check that b1, b2 are either +-1, or 0
    if not fuzzy_equal(abs(b1), abs(b2), tolerance=tolerance):
        return False

    # if b's are zero, then vectors need to be equal up to -1 factor
    if fuzzy_equal(b1, 0, tolerance=tolerance):
        return (fuzzy_vector_equal(a1, a2, tolerance=tolerance) or
                fuzzy_vector_equal(a1, -a2, tolerance=tolerance))


    # check if a1 approx = a2 and b1 approx = b2
    return fuzzy_vector_equal(a1, a2, tolerance=tolerance) and fuzzy_equal(b1, b2, tolerance=tolerance)



##########################################################################
#                                                                        #
#                               SAFETY DANCE                             #
#                                                                        #
##########################################################################

def as_numpy(tensor_or_array):
    """ If given a tensor or numpy array returns that object cast numpy array
    """

    if isinstance(tensor_or_array, torch.Tensor):
        tensor_or_array = tensor_or_array.cpu().detach().numpy()
    return tensor_or_array


##########################################################################
#                                                                        #
#                         Plotting Utilities                             #
#                                                                        #
##########################################################################

def plot_polytopes_2d(poly_list, colors=None, alpha=1.0,
                   xylim=5, ax=plt.axes(), linestyle='dashed', linewidth=0):
    """Plots a list of polytopes which exist in R^2.
    """
    if colors == None:
        colors = [np.random.rand(3) for _ in range(0, len(poly_list))]

    if(np.size(xylim)==1):
        xlim = [0, xylim]
        ylim = [0, xylim]
    else:
        xlim = xylim
        ylim = xylim

    for poly, color in zip(poly_list, colors):
        P = Polytope_2(poly.ub_A, poly.ub_b)
        V = ptope.extreme(P)

        if V is not None:
            P.plot(ax, color=color, alpha=alpha, linestyle=linestyle, linewidth=linewidth)
        else:
<<<<<<< HEAD
=======
            # Polytope may be unbounded, thus add additional constraints x in [-xylim, xylim]
            # and y in [-xylim, xylim]
            xlims = [-xylim, xylim]
            ylims = [-xylim, xylim]
>>>>>>> f624d16a
            new_ub_A = np.vstack((poly.ub_A, [[1,0],[-1,0],[0,1],[0,-1]]))
            new_ub_b = np.hstack((poly.ub_b, [xlim[1], -1*xlim[0], ylim[1], -1*ylim[0]]))
            P2 = Polytope_2(new_ub_A, new_ub_b)
            V2 = ptope.extreme(P2)
            if V2 is not None:
                P2.plot(ax, color=color, alpha=alpha, linestyle=linestyle, linewidth=linewidth)
                print('an unbounded polytope was plotted imperfectly')
            else:
                print('polytope not plotted')

    plt.xlim(xlim[0], xlim[1])
    plt.ylim(ylim[0], ylim[1])


def plot_facets_2d(facet_list, alpha=1.0,
                   xylim=5, ax=plt.axes(), linestyle='solid', linewidth=3, color='black'):
    """Plots a list of facets which exist as line segments in R^2
    """
    if(np.size(xylim)==1):
        xlim = [0, xylim]
        ylim = [0, xylim]
    else:
        xlim = xylim
        ylim = xylim

    for facet in facet_list:
        P = Polytope_2(facet.ub_A, facet.ub_b)
        vertices = ptope.extreme(P)

        facet_vertices = []

        if vertices is not None and np.shape(vertices)[0] > 1:
            for vertex in vertices:
                equal = fuzzy_equal(np.dot(facet.a_eq[0], vertex), facet.b_eq[0])
                if equal:
                    facet_vertices.append(vertex)
            x1 = facet_vertices[0][0]; x2 = facet_vertices[1][0]
            y1 = facet_vertices[0][1]; y2 = facet_vertices[1][1]
            x = [x1, x2]; y = [y1, y2]

            ax.plot(x, y, c=color, linestyle=linestyle, linewidth=linewidth)

        else:
            new_ub_A = np.vstack((facet.ub_A, [[1, 0], [-1, 0], [0, 1], [0, -1]]))
            new_ub_b = np.hstack((facet.ub_b, [xlim[1], -1 * xlim[0], ylim[1], -1 * ylim[0]]))
            P2 = Polytope_2(new_ub_A, new_ub_b)
            V2 = ptope.extreme(P2)
            if V2 is not None:
                P2.plot(ax, color=color, alpha=alpha, linestyle=linestyle, linewidth=linewidth)
                print('an unbounded facet was plotted imperfectly')
            else:
                print('facet not plotted')

    plt.xlim(xlim[0], xlim[1])
    plt.ylim(ylim[0], ylim[1])


def plot_linf_norm(x_0, t, linewidth=1, edgecolor='black', ax=None):
    """Plots linf norm ball of size t centered at x_0 (only in R^2)
    """
    rect = patches.Rectangle((x_0[0]-t, x_0[1]-t), 2*t, 2*t, linewidth=linewidth, edgecolor=edgecolor, facecolor='none')
    ax.add_patch(rect)

def plot_l2_norm(x_0, t, linewidth=1, edgecolor='black', ax=None):
    """Plots l2 norm ball of size t centered at x_0 (only in R^2)
    """
    circle = plt.Circle(x_0, t, color=edgecolor, fill=False)
    ax.add_artist(circle)


def get_spaced_colors(n):
    """Given number, n, returns n colors which are visually well distributed
    """
    max_value = 255**3
    interval = int(max_value / n)
    colors = [hex(I)[2:].zfill(6) for I in range(0, max_value, interval)]

    return [(int(i[:2], 16) / 255.0, int(i[2:4], 16) / 255.0, int(i[4:], 16) / 255.0, 1) for i in colors]


def get_color_dictionary(list):
    """Creates a dictionary of evenly spaced colors, keys are elements in provided lists
    """
    n = len(list)
    colors = get_spaced_colors(n)
    color_dict = {}

    for element, color in zip(list, colors):
        color_dict[element] = color

    return color_dict


# ------------------------------------
# Polytope class from PyPi
# ------------------------------------
""" Modified class is used for plotting polytopes and utilizing other functions 
    from 'polytope' library
"""

class Polytope_2(ptope.Polytope):
    def __init__(
            self, A=np.array([]), b=np.array([]), minrep=False,
            chebR=0, chebX=None, fulldim=None,
            volume=None, vertices=None, normalize=True):
        super(Polytope_2, self).__init__(A, b, minrep, chebR, chebX,
                                            fulldim, volume, vertices, normalize)

    def plot(self, ax=None, color=None,
             hatch=None, alpha=1.0, linestyle='dashed', linewidth=3):
        if self.dim != 2:
            raise Exception("Cannot plot polytopes of dimension larger than 2")
        ax = _newax(ax)
        if not ptope.is_fulldim(self):
            print("Cannot plot empty polytope")
            return None
        if color is None:
            color = np.random.rand(3)
        poly = _get_patch(
            self, facecolor=color, hatch=hatch,
            alpha=alpha, linestyle=linestyle, linewidth=linewidth,
            edgecolor='black')
        ax.add_patch(poly)
        return ax

# --------------------------------------------------------------------------------------
# Ugly Plotting Code
# --------------------------------------------------------------------------------------

def binarize_relu_configs(relu_configs):
    """ Takes a list of relu configs and turns them into one long binary string
        (each element i of relu_configs is assumed to be an array of relu acts at layer i)
    """
    long_code = [element.data.numpy() for code in relu_configs for element in code]
    bin_code = np.asarray(long_code).astype(int)
    return bin_code

def get_unique_relu_configs(network, xylim, numpts):
    #TODO: repetition in what is returned
    """ Samples within a square of size (xylim[0]) x (xylim[1]), and returns the unique
        ReLu activations. Total number of samples is numpts^2

        Returns: unique relu_configs    =>  (list of arrays of unique ReLu acts)
                 xs                     =>  (points sampled)
                 num_activations        =>  (list of unique numbers associated with Relu acts)
    """

    if(np.size(xylim)==1):
        xlim = [0, xylim]
        ylim = [0, xylim]
    else:
        xlim = xylim
        ylim = xylim

    num_activations = []
    relu_configs_list = []
    xs = []

    for x in np.linspace(xlim[0], xlim[1], numpts):
        for y in np.linspace(ylim[0], ylim[1], numpts):
            pt_0 = torch.Tensor([x, y]).type(torch.float32)
            relu_configs = network.relu_config(pt_0, False)
            bin_code = binarize_relu_configs(relu_configs)
            bin_list = np.ndarray.tolist(bin_code)
            num = BitArray(bin_list).uint

            flag = False
            for previous_num in num_activations:
                if num == previous_num:
                    flag = True
                    continue

            if flag == False:
                num_activations.append(num)
                relu_configs_list.append(relu_configs)

            xs.append(pt_0.data.numpy())

    return relu_configs_list, num_activations, xs, num_activations



def plot_network_polytopes_sloppy(network, xylim, numpts, legend_flag=False):
    """ Roughly plots polytopes in 2d for given network. Samples within a square of size
        (xylim) x (xylim), and plots an identifying color for each unique ReLu configuration.
        Total number of samples is numpts^2
    """
    _, unique_bin_acts, xs, num_activations = get_unique_relu_configs(network, xylim, numpts)
    color_dict = get_color_dictionary(unique_bin_acts)
    plt.figure(figsize=(10, 10))

    for unique_act in unique_bin_acts:
        indices = [index for index, element in enumerate(num_activations) if element == unique_act]
        x_pts_to_plot = [xs[index][0] for index in indices]
        y_pts_to_plot = [xs[index][1] for index in indices]
        colors = [color_dict[unique_act] for _ in range(0, len(x_pts_to_plot))]
        plt.scatter(x_pts_to_plot, y_pts_to_plot, label=str(unique_act), c=colors)

    print('num_unique_activations', len(unique_bin_acts))
    if (legend_flag):
        plt.legend()



##########################################################################
#                                                                        #
#                            Misc. Utilities                             #
#                                                                        #
##########################################################################


def _newax(ax=None):
    """Add subplot to current figure and return axes."""
    from matplotlib import pyplot as plt
    if ax is not None:
        return ax
    fig = plt.figure()
    ax = fig.add_subplot(1, 1, 1)
    return ax

def _get_patch(poly1, **kwargs):
    """Return matplotlib patch for given Polytope.

    Example::

    > # Plot Polytope objects poly1 and poly2 in the same plot
    > import matplotlib.pyplot as plt
    > fig = plt.figure()
    > ax = fig.add_subplot(111)
    > p1 = _get_patch(poly1, color="blue")
    > p2 = _get_patch(poly2, color="yellow")
    > ax.add_patch(p1)
    > ax.add_patch(p2)
    > ax.set_xlim(xl, xu) # Optional: set axis max/min
    > ax.set_ylim(yl, yu)
    > plt.show()

    @type poly1: L{Polytope}
    @param kwargs: any keyword arguments valid for
        matplotlib.patches.Polygon
    """
    import matplotlib as mpl
    V = ptope.extreme(poly1)

    if (V is not None):
        rc, xc = ptope.cheby_ball(poly1)
        x = V[:, 1] - xc[1]
        y = V[:, 0] - xc[0]
        mult = np.sqrt(x**2 + y**2)
        x = x / mult
        angle = np.arccos(x)
        corr = np.ones(y.size) - 2 * (y < 0)
        angle = angle * corr
        ind = np.argsort(angle)
        # create patch
        patch = mpl.patches.Polygon(V[ind, :], True, **kwargs)
        patch.set_zorder(0)

    else:
        patch = mpl.patches.Polygon([], True, **kwargs)
        patch.set_zorder(0)
    return patch
<|MERGE_RESOLUTION|>--- conflicted
+++ resolved
@@ -207,13 +207,8 @@
         if V is not None:
             P.plot(ax, color=color, alpha=alpha, linestyle=linestyle, linewidth=linewidth)
         else:
-<<<<<<< HEAD
-=======
             # Polytope may be unbounded, thus add additional constraints x in [-xylim, xylim]
             # and y in [-xylim, xylim]
-            xlims = [-xylim, xylim]
-            ylims = [-xylim, xylim]
->>>>>>> f624d16a
             new_ub_A = np.vstack((poly.ub_A, [[1,0],[-1,0],[0,1],[0,-1]]))
             new_ub_b = np.hstack((poly.ub_b, [xlim[1], -1*xlim[0], ylim[1], -1*ylim[0]]))
             P2 = Polytope_2(new_ub_A, new_ub_b)
